--- conflicted
+++ resolved
@@ -64,7 +64,6 @@
             View Repositories
           </a>
           <a
-<<<<<<< HEAD
             className="rounded-full border border-solid border-black/[.08] dark:border-white/[.145] transition-colors flex items-center justify-center hover:bg-[#f2f2f2] dark:hover:bg-[#1a1a1a] hover:border-transparent font-medium text-sm sm:text-base h-10 sm:h-12 px-4 sm:px-5 w-full sm:w-auto"
             href="/projects"
             rel="noopener noreferrer"
@@ -72,12 +71,9 @@
             View Projects
           </a>
           <a
-            className="rounded-full border border-solid border-black/[.08] dark:border-white/[.145] transition-colors flex items-center justify-center hover:bg-[#f2f2f2] dark:hover:bg-[#1a1a1a] hover:border-transparent font-medium text-sm sm:text-base h-10 sm:h-12 px-4 sm:px-5 w-full sm:w-auto md:w-[158px]"
-            href="https://nextjs.org/docs?utm_source=create-next-app&utm_medium=appdir-template-tw&utm_campaign=create-next-app"
-=======
             className="rounded-full border border-solid border-outline transition-colors flex items-center justify-center bg-surface text-on-surface hover:bg-secondary-container hover:text-on-secondary-container hover:border-transparent font-medium text-sm sm:text-base h-10 sm:h-12 px-4 sm:px-5 w-full sm:w-auto md:w-[158px]"
             href="https://github.com/ncrmro/catalyst"
->>>>>>> 32809cf7
+
             target="_blank"
             rel="noopener noreferrer"
           >
