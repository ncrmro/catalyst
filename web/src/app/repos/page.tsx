--- conflicted
+++ resolved
@@ -1,18 +1,15 @@
 import { fetchGitHubRepos } from '@/actions/repos.github';
 import Image from 'next/image';
-<<<<<<< HEAD
 import { auth } from "@/auth";
 import { redirect } from "next/navigation";
 import { Metadata } from "next";
 import DashboardLayout from "@/components/dashboard-layout";
+import Link from 'next/link';
 
 export const metadata: Metadata = {
   title: "GitHub Repositories - Catalyst",
   description: "View and manage your GitHub repositories and organization repos.",
 };
-=======
-import Link from 'next/link';
->>>>>>> b4ad9d57
 
 interface GitHubRepo {
   id: number;
