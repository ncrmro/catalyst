import {
  boolean,
  timestamp,
  pgTable,
  text,
  primaryKey,
  integer,
} from "drizzle-orm/pg-core"
import type { AdapterAccountType } from "@auth/core/adapters"
 
export const users = pgTable("user", {
  id: text("id")
    .primaryKey()
    .$defaultFn(() => crypto.randomUUID()),
  name: text("name"),
  email: text("email").unique(),
  emailVerified: timestamp("emailVerified", { mode: "date" }),
  image: text("image"),
})
 
export const accounts = pgTable(
  "account",
  {
    userId: text("userId")
      .notNull()
      .references(() => users.id, { onDelete: "cascade" }),
    type: text("type").$type<AdapterAccountType>().notNull(),
    provider: text("provider").notNull(),
    providerAccountId: text("providerAccountId").notNull(),
    refresh_token: text("refresh_token"),
    access_token: text("access_token"),
    expires_at: integer("expires_at"),
    token_type: text("token_type"),
    scope: text("scope"),
    id_token: text("id_token"),
    session_state: text("session_state"),
  },
  (account) => [
    {
      compoundKey: primaryKey({
        columns: [account.provider, account.providerAccountId],
      }),
    },
  ]
)
 
export const sessions = pgTable("session", {
  sessionToken: text("sessionToken").primaryKey(),
  userId: text("userId")
    .notNull()
    .references(() => users.id, { onDelete: "cascade" }),
  expires: timestamp("expires", { mode: "date" }).notNull(),
})
 
export const verificationTokens = pgTable(
  "verificationToken",
  {
    identifier: text("identifier").notNull(),
    token: text("token").notNull(),
    expires: timestamp("expires", { mode: "date" }).notNull(),
  },
  (verificationToken) => [
    {
      compositePk: primaryKey({
        columns: [verificationToken.identifier, verificationToken.token],
      }),
    },
  ]
)
 
export const authenticators = pgTable(
  "authenticator",
  {
    credentialID: text("credentialID").notNull().unique(),
    userId: text("userId")
      .notNull()
      .references(() => users.id, { onDelete: "cascade" }),
    providerAccountId: text("providerAccountId").notNull(),
    credentialPublicKey: text("credentialPublicKey").notNull(),
    counter: integer("counter").notNull(),
    credentialDeviceType: text("credentialDeviceType").notNull(),
    credentialBackedUp: boolean("credentialBackedUp").notNull(),
    transports: text("transports"),
  },
  (authenticator) => [
    {
      compositePK: primaryKey({
        columns: [authenticator.userId, authenticator.credentialID],
      }),
    },
  ]
)

<<<<<<< HEAD
// Project and Repository tables
export const repos = pgTable("repo", {
  id: text("id")
    .primaryKey()
    .$defaultFn(() => crypto.randomUUID()),
  githubId: integer("github_id").notNull().unique(),
  name: text("name").notNull(),
  fullName: text("full_name").notNull(),
  description: text("description"),
  url: text("url").notNull(),
  isPrivate: boolean("is_private").notNull().default(false),
  language: text("language"),
  stargazersCount: integer("stargazers_count").notNull().default(0),
  forksCount: integer("forks_count").notNull().default(0),
  openIssuesCount: integer("open_issues_count").notNull().default(0),
  ownerLogin: text("owner_login").notNull(),
  ownerType: text("owner_type").notNull(), // 'User' | 'Organization'
  ownerAvatarUrl: text("owner_avatar_url"),
  createdAt: timestamp("created_at", { mode: "date" }).notNull().defaultNow(),
  updatedAt: timestamp("updated_at", { mode: "date" }).notNull().defaultNow(),
  pushedAt: timestamp("pushed_at", { mode: "date" }),
})

export const projects = pgTable("project", {
  id: text("id")
    .primaryKey()
    .$defaultFn(() => crypto.randomUUID()),
  name: text("name").notNull(),
  fullName: text("full_name").notNull().unique(),
  description: text("description"),
  ownerLogin: text("owner_login").notNull(),
  ownerType: text("owner_type").notNull(), // 'User' | 'Organization'
  ownerAvatarUrl: text("owner_avatar_url"),
  previewEnvironmentsCount: integer("preview_environments_count").notNull().default(0),
  createdAt: timestamp("created_at", { mode: "date" }).notNull().defaultNow(),
  updatedAt: timestamp("updated_at", { mode: "date" }).notNull().defaultNow(),
})

export const projectsRepos = pgTable(
  "projects_repos",
  {
    projectId: text("project_id")
      .notNull()
      .references(() => projects.id, { onDelete: "cascade" }),
    repoId: text("repo_id")
      .notNull()
      .references(() => repos.id, { onDelete: "cascade" }),
    isPrimary: boolean("is_primary").notNull().default(false),
    createdAt: timestamp("created_at", { mode: "date" }).notNull().defaultNow(),
  },
  (projectsRepos) => [
    {
      pk: primaryKey({
        columns: [projectsRepos.projectId, projectsRepos.repoId],
      }),
    },
  ]
)
=======
export const teams = pgTable("teams", {
  id: text("id")
    .primaryKey()
    .$defaultFn(() => crypto.randomUUID()),
  name: text("name").notNull(),
  description: text("description"),
  ownerId: text("ownerId")
    .notNull()
    .references(() => users.id, { onDelete: "cascade" }),
  createdAt: timestamp("createdAt", { mode: "date" })
    .notNull()
    .$defaultFn(() => new Date()),
  updatedAt: timestamp("updatedAt", { mode: "date" })
    .notNull()
    .$defaultFn(() => new Date()),
})

export const teamsMemberships = pgTable("teams_memberships", {
  id: text("id")
    .primaryKey()
    .$defaultFn(() => crypto.randomUUID()),
  teamId: text("teamId")
    .notNull()
    .references(() => teams.id, { onDelete: "cascade" }),
  userId: text("userId")
    .notNull()
    .references(() => users.id, { onDelete: "cascade" }),
  role: text("role").notNull().default("member"), // 'owner', 'admin', 'member'
  createdAt: timestamp("createdAt", { mode: "date" })
    .notNull()
    .$defaultFn(() => new Date()),
})
>>>>>>> ab95b153
<|MERGE_RESOLUTION|>--- conflicted
+++ resolved
@@ -91,8 +91,39 @@
   ]
 )
 
-<<<<<<< HEAD
-// Project and Repository tables
+export const teams = pgTable("teams", {
+  id: text("id")
+    .primaryKey()
+    .$defaultFn(() => crypto.randomUUID()),
+  name: text("name").notNull(),
+  description: text("description"),
+  ownerId: text("ownerId")
+    .notNull()
+    .references(() => users.id, { onDelete: "cascade" }),
+  createdAt: timestamp("createdAt", { mode: "date" })
+    .notNull()
+    .$defaultFn(() => new Date()),
+  updatedAt: timestamp("updatedAt", { mode: "date" })
+    .notNull()
+    .$defaultFn(() => new Date()),
+})
+
+export const teamsMemberships = pgTable("teams_memberships", {
+  id: text("id")
+    .primaryKey()
+    .$defaultFn(() => crypto.randomUUID()),
+  teamId: text("teamId")
+    .notNull()
+    .references(() => teams.id, { onDelete: "cascade" }),
+  userId: text("userId")
+    .notNull()
+    .references(() => users.id, { onDelete: "cascade" }),
+  role: text("role").notNull().default("member"), // 'owner', 'admin', 'member'
+  createdAt: timestamp("createdAt", { mode: "date" })
+    .notNull()
+    .$defaultFn(() => new Date()),
+})
+
 export const repos = pgTable("repo", {
   id: text("id")
     .primaryKey()
@@ -149,38 +180,4 @@
       }),
     },
   ]
-)
-=======
-export const teams = pgTable("teams", {
-  id: text("id")
-    .primaryKey()
-    .$defaultFn(() => crypto.randomUUID()),
-  name: text("name").notNull(),
-  description: text("description"),
-  ownerId: text("ownerId")
-    .notNull()
-    .references(() => users.id, { onDelete: "cascade" }),
-  createdAt: timestamp("createdAt", { mode: "date" })
-    .notNull()
-    .$defaultFn(() => new Date()),
-  updatedAt: timestamp("updatedAt", { mode: "date" })
-    .notNull()
-    .$defaultFn(() => new Date()),
-})
-
-export const teamsMemberships = pgTable("teams_memberships", {
-  id: text("id")
-    .primaryKey()
-    .$defaultFn(() => crypto.randomUUID()),
-  teamId: text("teamId")
-    .notNull()
-    .references(() => teams.id, { onDelete: "cascade" }),
-  userId: text("userId")
-    .notNull()
-    .references(() => users.id, { onDelete: "cascade" }),
-  role: text("role").notNull().default("member"), // 'owner', 'admin', 'member'
-  createdAt: timestamp("createdAt", { mode: "date" })
-    .notNull()
-    .$defaultFn(() => new Date()),
-})
->>>>>>> ab95b153
+)