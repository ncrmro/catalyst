import { test, expect } from '@playwright/test';
import { loginWithDevPassword } from './helpers';

<<<<<<< HEAD
test.describe('Clusters Page Admin Access', () => {
  test('should deny access for non-admin users', async ({ page }) => {
    // Login as non-admin user
    await page.goto('/login');
    await page.click('button:has-text("Sign in (dev password)")');
    await page.fill('input[name="password"]', 'password');
    await page.click('button:has-text("Sign in with Password")');
    
    // Wait for authentication
    await page.waitForURL('/');
    
    // Try to access clusters page - should get 404
    await page.goto('/clusters');
    await expect(page.locator('h1')).toContainText('404');
  });
  
  test('should allow access for admin users', async ({ page }) => {
    // Login as admin user
    await page.goto('/login');
    await page.click('button:has-text("Sign in (dev password)")');
    await page.fill('input[name="password"]', 'admin');
    await page.click('button:has-text("Sign in with Password")');
    
    // Wait for authentication
    await page.waitForURL('/');
    
    // Access clusters page - should work
=======
test.describe('Clusters Page', () => {
  test.beforeEach(async ({ page }, testInfo) => {
    await loginWithDevPassword(page, testInfo);
  });

  test('should display clusters page header', async ({ page }) => {
>>>>>>> 550b898a
    await page.goto('/clusters');
    await expect(page.locator('h1')).toContainText('Clusters');
  });
}); <|MERGE_RESOLUTION|>--- conflicted
+++ resolved
@@ -1,7 +1,6 @@
 import { test, expect } from '@playwright/test';
 import { loginWithDevPassword } from './helpers';
 
-<<<<<<< HEAD
 test.describe('Clusters Page Admin Access', () => {
   test('should deny access for non-admin users', async ({ page }) => {
     // Login as non-admin user
@@ -27,16 +26,7 @@
     
     // Wait for authentication
     await page.waitForURL('/');
-    
-    // Access clusters page - should work
-=======
-test.describe('Clusters Page', () => {
-  test.beforeEach(async ({ page }, testInfo) => {
-    await loginWithDevPassword(page, testInfo);
-  });
 
-  test('should display clusters page header', async ({ page }) => {
->>>>>>> 550b898a
     await page.goto('/clusters');
     await expect(page.locator('h1')).toContainText('Clusters');
   });
