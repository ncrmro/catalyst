--- conflicted
+++ resolved
@@ -1,16 +1,6 @@
 name: Test Web
 
 on:
-<<<<<<< HEAD
-  push:
-    branches:
-      - main
-    paths:
-      - 'web/**'
-      - '.github/actions/build-container/**'
-      - '.github/workflows/web.test.yml'
-=======
->>>>>>> 87ff6054
   pull_request:
     paths:
       - 'web/**'
